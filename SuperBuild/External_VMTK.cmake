--- conflicted
+++ resolved
@@ -23,15 +23,11 @@
 
   ExternalProject_Add(${proj}
     ${${proj}_EP_ARGS}
-<<<<<<< HEAD
     #GIT_REPOSITORY "${git_protocol}://github.com/vmtk/vmtk.git"
-    #GIT_TAG "2cecfb427a45bbb5240de687929954c60ebab06f" # "more debugging test for mac os 10.13" (58c8829) commit broke Python wrapping, so we need to use the one before
+    #GIT_TAG "master"
+    # Use this repository/branch to test changes using nightly builds:
     GIT_REPOSITORY "${git_protocol}://github.com/rlizzo/vmtk"
     GIT_TAG "update_cmake_policies"
-=======
-    GIT_REPOSITORY "${git_protocol}://github.com/vmtk/vmtk.git"
-    GIT_TAG "master"
->>>>>>> 39ed6df7
     SOURCE_DIR ${CMAKE_BINARY_DIR}/${proj}
     BINARY_DIR ${proj}-build
     CMAKE_CACHE_ARGS
